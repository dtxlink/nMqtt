--- conflicted
+++ resolved
@@ -1,9 +1,5 @@
 ﻿using DotNetty.Buffers;
 using DotNetty.Common.Utilities;
-<<<<<<< HEAD
-using System;
-=======
->>>>>>> e947c94d
 
 namespace DotNetty.Codecs.MqttFx.Packets
 {
@@ -12,14 +8,6 @@
     /// </summary>
     public sealed class ConnectPacket : Packet
     {
-<<<<<<< HEAD
-        public ConnectPacket()
-            : base(PacketType.CONNECT) { }
-
-        #region Variable header
-
-=======
->>>>>>> e947c94d
         /// <summary>
         /// 可变报头
         /// </summary>
@@ -33,105 +21,12 @@
         /// <summary>
         /// 连接报文
         /// </summary>
-<<<<<<< HEAD
-        public string UserName { get; set; }
-        /// <summary>
-        /// 密码 Password
-        /// </summary>
-        public string Password { get; set; }
-
-        #endregion
-
-        public override void Encode(IByteBuffer buffer)
-        {
-            var buf = Unpooled.Buffer();
-            try
-            {
-                // variable header
-                buf.WriteString(ProtocolName);        //byte 1 - 8
-                buf.WriteByte(ProtocolLevel);         //byte 9
-
-                // connect flags                      //byte 10
-                var flags = UsernameFlag.ToByte() << 7;
-                flags |= PasswordFlag.ToByte() << 6;
-                flags |= WillRetain.ToByte() << 5;
-                flags |= ((byte)WillQos) << 3;
-                flags |= WillFlag.ToByte() << 2;
-                flags |= CleanSession.ToByte() << 1;
-                buf.WriteByte((byte)flags);
-
-                // keep alive
-                buf.WriteShort(KeepAlive);            //byte 11 - 12
-
-                // payload
-                buf.WriteString(ClientId);
-                if (WillFlag)
-                {
-                    buf.WriteString(WillTopic);
-                    buf.WriteBytes(WillMessage);
-                }
-                if (UsernameFlag && PasswordFlag)
-                {
-                    buf.WriteString(UserName);
-                    buf.WriteString(Password);
-                }
-
-                FixedHeader.RemaingLength = buf.ReadableBytes;
-                FixedHeader.WriteFixedHeader(buffer);
-                buffer.WriteBytes(buf);
-            }
-            finally
-            {
-                buf?.SafeRelease();
-            }
-        }
-
-        public override void Decode(IByteBuffer buffer)
-        {
-            int remainingLength = RemaingLength;
-
-            // variable header
-            ProtocolName = buffer.ReadString(ref remainingLength);
-            ProtocolLevel = buffer.ReadByte();
-
-            // connect flags                      //byte 10
-            int connectFlags = buffer.ReadByte();
-            CleanSession = (connectFlags & 0x02) == 0x02;
-            WillFlag = (connectFlags & 0x04) == 0x04;
-            if (WillFlag)
-            {
-                WillRetain = (connectFlags & 0x20) == 0x20;
-                Qos = (MqttQos)((connectFlags & 0x18) >> 3);
-                WillTopic = string.Empty;
-            }
-
-            // keep alive
-
-            // payload
-            ClientId = buffer.ReadString(ref remainingLength);
-            if (WillFlag)
-            {
-                WillTopic = buffer.ReadString(ref remainingLength);
-                //WillMessage = buffer.ReadBytes
-            }
-        }
-    }
-
-    /// <summary>
-    /// 连接回执
-    /// </summary>
-    public sealed class ConnAckPacket : Packet
-    {
-        public ConnAckPacket()
-            : base(PacketType.CONNACK) { }
-=======
         public ConnectPacket()
             : base(PacketType.CONNECT)
         {
             VariableHeader.ProtocolName = "MQTT";
             VariableHeader.ProtocolLevel = 0x04;
         }
->>>>>>> e947c94d
 
         /// <summary>
         /// 编码
@@ -139,12 +34,6 @@
         /// <param name="buffer"></param>
         public override void Encode(IByteBuffer buffer)
         {
-<<<<<<< HEAD
-            FixedHeader.RemaingLength = 2;
-            FixedHeader.WriteFixedHeader(buffer);
-            buffer.WriteByte(SessionPresent ? 0x01 : 0x00);
-            buffer.WriteByte((byte)ConnectReturnCode);
-=======
             var buf = Unpooled.Buffer();
             try
             {
@@ -157,7 +46,6 @@
             {
                 buf?.SafeRelease();
             }
->>>>>>> e947c94d
         }
 
         /// <summary>
@@ -166,14 +54,8 @@
         /// <param name="buffer"></param>
         public override void Decode(IByteBuffer buffer)
         {
-<<<<<<< HEAD
-            FixedHeader.RemaingLength -= 2;
-            SessionPresent = (buffer.ReadByte() & 0x01) == 0x01;
-            ConnectReturnCode = (ConnectReturnCode)buffer.ReadByte();
-=======
             VariableHeader.Decode(buffer, FixedHeader);
             Payload.Decode(buffer, FixedHeader, VariableHeader);
->>>>>>> e947c94d
         }
     }
 }