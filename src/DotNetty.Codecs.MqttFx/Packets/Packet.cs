﻿using DotNetty.Buffers;

namespace DotNetty.Codecs.MqttFx.Packets
{
    /// <summary>
    /// 报文抽象类
    /// </summary>
    public abstract class Packet
    {
        /// <summary>
        /// 固定报头
        /// </summary>
        public FixedHeader FixedHeader;

        /// <summary>
        /// 报文抽象类
        /// </summary>
        /// <param name="packetType">报文类型</param>
        public Packet(PacketType packetType)
        {
            FixedHeader.PacketType = packetType;
        }

        /// <summary>
<<<<<<< HEAD
        /// 保留标志
        /// </summary>
        public bool Retain => FixedHeader.Retain;

        /// <summary>
        /// 剩余长度
        /// </summary>
        public int RemaingLength
        {
            get { return FixedHeader.RemaingLength; }
            set { FixedHeader.RemaingLength = value; }
        }

        /// <summary>
        /// 消息基类
        /// </summary>
        /// <param name="packetType"></param>
        public Packet(PacketType packetType) => FixedHeader = new MqttFixedHeader(packetType);

        /// <summary>
=======
>>>>>>> e947c94d
        /// 解码
        /// </summary>
        /// <param name="buffer"></param>
        public virtual void Decode(IByteBuffer buffer) { }

        /// <summary>
        /// 编码
        /// </summary>
        /// <param name="buffer"></param>
        public virtual void Encode(IByteBuffer buffer) { }
    }
}<|MERGE_RESOLUTION|>--- conflicted
+++ resolved
@@ -22,29 +22,6 @@
         }
 
         /// <summary>
-<<<<<<< HEAD
-        /// 保留标志
-        /// </summary>
-        public bool Retain => FixedHeader.Retain;
-
-        /// <summary>
-        /// 剩余长度
-        /// </summary>
-        public int RemaingLength
-        {
-            get { return FixedHeader.RemaingLength; }
-            set { FixedHeader.RemaingLength = value; }
-        }
-
-        /// <summary>
-        /// 消息基类
-        /// </summary>
-        /// <param name="packetType"></param>
-        public Packet(PacketType packetType) => FixedHeader = new MqttFixedHeader(packetType);
-
-        /// <summary>
-=======
->>>>>>> e947c94d
         /// 解码
         /// </summary>
         /// <param name="buffer"></param>
