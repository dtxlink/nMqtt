--- conflicted
+++ resolved
@@ -47,6 +47,8 @@
                         // read out data until connection is closed
                         input.SkipBytes(input.ReadableBytes);
                         return;
+                    default:
+                        throw new ArgumentOutOfRangeException();
                 }
             }
             catch (DecoderException)
@@ -65,24 +67,9 @@
                 return false;
             }
 
-<<<<<<< HEAD
-            packet = DecodePacketInternal(buffer);
-
-            if (packet.RemaingLength > 0)
-                throw new DecoderException($"Declared remaining length is bigger than packet data size by {packet.RemaingLength}.");
-
-            return true;
-        }
-
-        private Packet DecodePacketInternal(IByteBuffer buffer)
-        {
-            var fixedHeader = new MqttFixedHeader(buffer);
-            Packet packet = fixedHeader.PacketType switch
-=======
             var fixedHeader = new FixedHeader();
             fixedHeader.Decode(buffer);
             packet = fixedHeader.PacketType switch
->>>>>>> e947c94d
             {
                 PacketType.CONNECT => new ConnectPacket(),
                 PacketType.CONNACK => new ConnAckPacket(),
@@ -102,12 +89,8 @@
             };
             packet.FixedHeader = fixedHeader;
             packet.Decode(buffer);
-<<<<<<< HEAD
-            return packet;
-=======
 
             return true;
->>>>>>> e947c94d
         }
     }
 }